--- conflicted
+++ resolved
@@ -1,11 +1,7 @@
 // ==UserScript==
 // @name         ServiceNow-2-Notion
 // @namespace    https://github.com/Christie-Norton-McIntosh/ServiceNow-2-Notion
-<<<<<<< HEAD
-// @version      11.0.211
-=======
 // @version      11.0.210
->>>>>>> ea0b5341
 // @description  Extract ServiceNow content and save to Notion via proxy server
 // @author       Norton-McIntosh
 // @match        https://*.service-now.com/*
@@ -29,11 +25,7 @@
 (function() {
     'use strict';
     // Inject runtime version from build process
-<<<<<<< HEAD
-    window.BUILD_VERSION = "11.0.211";
-=======
     window.BUILD_VERSION = "11.0.210";
->>>>>>> ea0b5341
 (function () {
 
   // Configuration constants and default settings
