--- conflicted
+++ resolved
@@ -448,20 +448,6 @@
   const tempDiv = document.createElement('div');
   tempDiv.innerHTML = combinedHtml;
   
-<<<<<<< HEAD
-  // Remove contentPlaceholder elements that contain "Related Content"
-  const contentPlaceholders = tempDiv.querySelectorAll('.contentPlaceholder');
-  let removedCount = 0;
-  contentPlaceholders.forEach(cp => {
-    const text = cp.textContent.trim().toLowerCase();
-    const headings = cp.querySelectorAll('h1, h2, h3, h4, h5, h6');
-    const hasRelatedContentHeading = Array.from(headings).some(h => 
-      h.textContent.trim().toLowerCase().includes('related content')
-    );
-    
-    if (text.includes('related content') || hasRelatedContentHeading) {
-      debug(`🗑️ Filtering out Related Content section from userscript extraction`);
-=======
   // Historically we filtered out 'Related Content' here in the userscript to reduce AUDIT noise.
   // That caused legitimate Related Content to be dropped before server-side processing.
   // New behavior (v11.0.231+): only strip the *Mini TOC* ("On this page") from userscript extraction.
@@ -477,22 +463,14 @@
 
     if (hasOnThisPage) {
       debug(`🗑️ Filtering out Mini TOC (On this page) from userscript extraction`);
->>>>>>> c6e03aa9
       cp.remove();
       removedCount++;
     }
   });
-<<<<<<< HEAD
-  
-  if (removedCount > 0) {
-    combinedHtml = tempDiv.innerHTML;
-    debug(`✅ Filtered out ${removedCount} Related Content section(s) in userscript`);
-=======
 
   if (removedCount > 0) {
     combinedHtml = tempDiv.innerHTML;
     debug(`✅ Filtered out ${removedCount} Mini TOC contentPlaceholder(s) in userscript`);
->>>>>>> c6e03aa9
   }
 
   return { combinedHtml, combinedImages };
